export const DASHBOARD_HTML = `
<!DOCTYPE html>
<html lang="en">
<head>
  <meta charset="UTF-8">
  <meta name="viewport" content="width=device-width, initial-scale=1.0">
  <meta name="description" content="Remote monitoring dashboard for Rosen Bridge Watchers - access health summaries from any PC or mobile device.">
  <title>Rosen Bridge Watchers Monitor</title>
  <link rel="stylesheet" href="/style.css">
  <link rel="icon" href="/favicon.ico?v=6" type="image/x-icon">
  <link rel="shortcut icon" href="/favicon.ico?v=6" type="image/x-icon">
  <link rel="apple-touch-icon" href="/icons/owlHeadA_180.png?v=6">
  <link rel="manifest" href="/site.webmanifest">
  <meta name="theme-color" content="#12181B">
</head>
<body>
  <div class="container">
    <div class="header">
      <h1 id="pageTitle">Rosen Bridge Watchers Monitor</h1>
      <div id="lastUpdatedTop" class="last-updated-top">Last updated: --</div>
    </div>

<div id="login" class="login">
      <div class="login-container">
        <div class="login-header">
          <div class="lock-icon">
            <svg viewBox="0 0 24 24" fill="currentColor">
              <path d="M18 8h-1V6c0-2.76-2.24-5-5-5S7 3.24 7 6v2H6c-1.1 0-2 .9-2 2v10c0 1.1.9 2 2 2h12c1.1 0 2-.9 2-2V10c0-1.1-.9-2-2-2zM9 6c0-1.66 1.34-3 3-3s3 1.34 3 3v2H9V6z"/>
            </svg>
          </div>
          <h1 class="login-subtitle" style="font-size: 1.1rem;">Enter your passphrase to access the<br>Rosen Bridge Watchers Monitor</h1>
        </div>
        <form>
          <div class="form-group">
            <label class="form-label" for="pass">Passphrase</label>
            <div class="password-input-container">
              <input 
                type="password" 
                id="pass" 
                class="form-input"
                placeholder="Enter your secure passphrase"
                autocomplete="current-password"
              >
              <button type="button" id="togglePassword" class="password-toggle" title="Show password">
                <svg id="eyeIcon" viewBox="0 0 24 24" fill="currentColor">
                  <path d="M12 4.5C7 4.5 2.73 7.61 1 12c1.73 4.39 6 7.5 11 7.5s9.27-3.11 11-7.5c-1.73-4.39-6-7.5-11-7.5zM12 17c-2.76 0-5-2.24-5-5s2.24-5 5-5 5 2.24 5 5-2.24 5-5 5zm0-8c-1.66 0-3 1.34-3 3s1.34 3 3 3 3-1.34 3-3-1.34-3-3-3z"/>
                </svg>
              </button>
            </div>
          </div>
          
          <div class="form-group checkbox-group">
            <label class="checkbox-label">
              <input type="checkbox" id="rememberPassword" class="checkbox-input">
              <span class="checkbox-custom"></span>
              Save password, allow auto-refresh
            </label>
          </div>
          
          <button type="submit" class="submit-button" id="submitBtn">
            Access Dashboard
            <div class="spinner"></div>
          </button>
          
          <div class="error-message" id="error">
          </div>
        </form>
        
        <div class="security-note">
          <div class="security-icon">
            <svg width="12" height="12" viewBox="0 0 24 24" fill="currentColor">
              <path d="M12 1L3 5v6c0 5.55 3.84 10.74 9 12 5.16-1.26 9-6.45 9-12V5l-9-4z"/>
            </svg>
            End-to-end encrypted monitoring
          </div>
        </div>
      </div>
    </div>
    <div id="content" style="display:none;">
      <div id="summary" class="summary"></div>
      <div id="watchers" class="watchers-grid"></div>
      <div class="last-update" id="lastUpdate"></div>
      <div class="staleness" id="staleness"></div>
    </div>
  </div>

  <script>
    // Injected by server
    const PUBLIC_ID = "{{PUBLIC_ID}}"; // replaced by server-side code
    const DEFAULT_KDF_ITERS = 100000;

    // Save password helper -- define globally!
    function handleRememberPassword(pass) {
      const rememberCheckbox = document.getElementById('rememberPassword');
      if (rememberCheckbox && rememberCheckbox.checked) {
        localStorage.setItem('rememberPassword', 'true');
        localStorage.setItem('savedPassphrase', pass);
      } else {
        localStorage.removeItem('rememberPassword');
        localStorage.removeItem('savedPassphrase');
      }
    }

    // Step 1: Login, decryption
    async function decrypt(passphraseOverride) {
      const passInput = document.getElementById('pass');
      const pass = passphraseOverride !== undefined ? passphraseOverride : passInput.value;
      if (!pass) {
        document.getElementById('error').textContent = 'Please enter your passphrase';
        return;
      }
      try {
        document.getElementById('error').textContent = '';
        const res = await fetch('/api/blob/' + PUBLIC_ID);
        if (!res.ok) throw new Error('Failed to fetch data');
        const j = await res.json();
        const saltB64 = j.userInfo.salt;
        const iterations = j.userInfo.kdfParams?.iterations || DEFAULT_KDF_ITERS;
        const data = await decryptData(j.data, pass, saltB64, iterations);

        // Save decryption params in memory for auto-refresh
        window.currentPassphrase = pass;
        window.currentSalt = saltB64;
        window.currentIterations = iterations;

        // Optionally save in localStorage
        handleRememberPassword(pass);

        // Hide login, show content
        document.getElementById('login').style.display = 'none';
        document.getElementById('content').style.display = 'block';
        showData(data);

        // Start auto-refresh if password is saved
        setupAutoRefresh();
      } catch(e) {
        document.getElementById('error').textContent = 'Invalid passphrase or decryption failed';
        console.error('Decrypt error:', e);
      }
    }

    async function decryptData(encData, pass, saltB64, iters) {
      const enc = new TextEncoder();
      const dec = new TextDecoder();
      // Convert base64 to bytes
      const saltBytes = new Uint8Array(Array.from(atob(saltB64), c => c.charCodeAt(0)));
      const passBytes = enc.encode(pass);
      // Derive key using PBKDF2
      const keyMaterial = await crypto.subtle.importKey('raw', passBytes, {name:'PBKDF2'}, false, ['deriveKey']);
      const key = await crypto.subtle.deriveKey(
        {name:'PBKDF2', salt:saltBytes, iterations:iters, hash:'SHA-256'},
        keyMaterial,
        {name:'AES-GCM', length:256},
        false,
        ['decrypt']
      );
      // Decrypt
      const iv = new Uint8Array(Array.from(atob(encData.nonce), c => c.charCodeAt(0)));
      const ciphertext = new Uint8Array(Array.from(atob(encData.ciphertext), c => c.charCodeAt(0)));
      const plaintext = await crypto.subtle.decrypt({name:'AES-GCM', iv:iv}, key, ciphertext);
      return JSON.parse(dec.decode(plaintext));
    }

function showData(data) {
  const watchersArray = Object.values(data.watchers || {}).map(normalizeWatcher);
  const health = computeHealthSummary(watchersArray);
  const permit = computePermitSummary(watchersArray);
  const summary = {
    total: watchersArray.length,
    healthy: health.healthy,
    unstable: health.unstable,
    broken: health.broken,
    sufficient: permit.sufficient,
    critical: permit.critical,
    exhausted: permit.exhausted
  };

  document.getElementById('summary').innerHTML = renderSummary(summary);
  document.getElementById('watchers').innerHTML = watchersArray.map(renderWatcher).join('');
  // Update status display
<<<<<<< HEAD
// Update status display with dual timestamps
if (data.lastUpdate) {
  const systemTimestamp = new Date(data.lastUpdate);
  const dataChangeTimestamp = data.lastDataChangeTime ? new Date(data.lastDataChangeTime) : systemTimestamp;
  const now = new Date();
  const systemAgeMinutes = Math.floor((now - systemTimestamp) / 60000);
  const dataAgeMinutes = Math.floor((now - dataChangeTimestamp) / 60000);
  
  let statusEmoji, statusText;
  
  if (systemAgeMinutes <= 5) {
    statusEmoji = '🟢';
    statusText = 'Monitor Online (updated ' + systemAgeMinutes + 'm ago)';
  } else if (systemAgeMinutes <= 10) {
    statusEmoji = '🟡';
    statusText = 'Monitor Slow (updated ' + systemAgeMinutes + 'm ago)';
  } else {
    statusEmoji = '🔴';
    statusText = 'Monitor Unreachable (updated ' + systemAgeMinutes + 'm ago)';
  }
  
  const dataAgeText = dataAgeMinutes >= 60 ? Math.floor(dataAgeMinutes/60) + 'h ago' : dataAgeMinutes + 'm ago';
  const fullStatus = statusEmoji + ' ' + statusText + ' | Recent change in data: ' + dataAgeText;
  
const el = document.getElementById('lastUpdatedTop');
el.textContent = fullStatus;
el.style.fontSize = '96%';
document.getElementById('pageTitle').style.fontSize = '200%';
}

=======
  if (data.lastUpdate) {
    const dataTimestamp = new Date(data.lastUpdate);
    const now = new Date();
    const ageMinutes = Math.floor((now - dataTimestamp) / 60000);

    let statusEmoji, statusText;

    if (ageMinutes <= 5) {
      statusEmoji = '🟢';
      statusText = 'Monitor Online (' + ageMinutes + 'm ago)';
    } else if (ageMinutes <= 15) {
      statusEmoji = '🟡';
      statusText = 'Monitor Slow (' + ageMinutes + 'm ago)';
    } else {
      statusEmoji = '🔴';
      statusText = 'Monitor Unreachable (' + ageMinutes + 'm ago)';
    }

    document.getElementById('lastUpdatedTop').textContent = statusEmoji + ' ' + statusText;
  }
>>>>>>> dc9356a2
}

    // --- Summary helpers and normalizers ---
    function getNetworkClass(network) {
      const n = String(network || 'unknown').toLowerCase();
      return 'network-' + n;
    }
    function getProgressClass(status) {
      if (status === 'exhausted') return 'progress-critical';
      if (status === 'critical')  return 'progress-warning';
      return 'progress-healthy';
    }
    function normalizedPermits(watcher) {
      const active = watcher && watcher.permitCount && typeof watcher.permitCount.active === 'number'
        ? watcher.permitCount.active : null;
      const perEvent = watcher && typeof watcher.permitsPerEvent === 'number'
        ? watcher.permitsPerEvent : null;
      if (active == null || perEvent == null || perEvent <= 0) return null;
      return Math.floor(active / perEvent);
    }
    function computeHealthSummary(watchers) {
      const result = { healthy: 0, unstable: 0, broken: 0 };
      for (let i = 0; i < watchers.length; i++) {
        const hs = String(watchers[i].healthStatus || '').toLowerCase();
        if (hs === 'healthy') result.healthy++;
        else if (hs === 'unstable') result.unstable++;
        else result.broken++;
      }
      return result;
    }
    function computePermitSummary(watchers) {
      const result = { sufficient: 0, critical: 0, exhausted: 0 };
      for (let i = 0; i < watchers.length; i++) {
        const w = watchers[i];
        if (w && w.permitStatus && typeof w.permitStatus.status === 'string') {
          const ps = w.permitStatus.status.toLowerCase();
          if (ps === 'sufficient') result.sufficient++;
          else if (ps === 'critical') result.critical++;
          else result.exhausted++;
          continue;
        }
        const n = normalizedPermits(w);
        if (n == null) result.exhausted++;
        else if (n >= 2) result.sufficient++;
        else if (n === 1) result.critical++;
        else result.exhausted++;
      }
      return result;
    }
    function buildPermitStatus(w) {
      const perEvent = (w && typeof w.permitsPerEvent === 'number' && w.permitsPerEvent > 0) ? w.permitsPerEvent : null;
      const active = (w && w.permitCount && typeof w.permitCount.active === 'number') ? w.permitCount.active : null;
      const total  = (w && w.permitCount && typeof w.permitCount.total  === 'number') ? w.permitCount.total  : null;
      if (!perEvent || active == null || total == null) {
        return { status: 'unknown', message: 'No data', available: 0, total: 0, utilization: 0 };
      }
      const totalBlocks = Math.floor(total / perEvent);
      let availableBlocks = (active === total) ? totalBlocks : Math.floor(active / perEvent);
      if (!Number.isFinite(availableBlocks) || availableBlocks < 0) availableBlocks = 0;
      let status = 'exhausted';
      if (availableBlocks >= 2) status = 'sufficient';
      else if (availableBlocks === 1) status = 'critical';
      const utilization = (totalBlocks > 0) ? (1 - (availableBlocks / totalBlocks)) : 0;
      const message = (totalBlocks > 0) ? (availableBlocks + '/' + totalBlocks + ' blocks') : 'No data';
      return {
        status,
        message,
        available: availableBlocks,
        total: totalBlocks,
        utilization
      };
    }
    function normalizeWatcher(w) {
      const out = Object.assign({}, w);
      if (out.port == null && out.hostPort != null) out.port = out.hostPort;
      if (!out.permitStatus) out.permitStatus = buildPermitStatus(out);
      return out;
    }
    function renderSummary(summary) {
      return (
        '<div class="summary-column">' +
          '<div class="summary-column-label">WATCHERS</div>' +
          '<div class="summary-card healthy">' +
            '<h3>' +
              '<span class="count-num">' + summary.healthy + '</span>' +
              '<span class="count-div"> / </span>' +
              '<span class="count-den">' + summary.total + '</span>' +
            '</h3>' +
            '<p>Healthy</p>' +
          '</div>' +
          '<div class="summary-card unstable">' +
            '<h3>' +
              '<span class="count-num">' + summary.unstable + '</span>' +
              '<span class="count-div"> / </span>' +
              '<span class="count-den">' + summary.total + '</span>' +
            '</h3>' +
            '<p>Unstable</p>' +
          '</div>' +
          '<div class="summary-card broken">' +
            '<h3>' +
              '<span class="count-num">' + summary.broken + '</span>' +
              '<span class="count-div"> / </span>' +
              '<span class="count-den">' + summary.total + '</span>' +
            '</h3>' +
            '<p>Broken or Offline</p>' +
          '</div>' +
        '</div>' +
        '<div class="summary-column">' +
          '<div class="summary-column-label">PERMIT STATUS</div>' +
          '<div class="summary-card sufficient"><h3>' + summary.sufficient + '</h3><p>Sufficient</p></div>' +
          '<div class="summary-card critical"><h3>' + summary.critical + '</h3><p>Critical</p></div>' +
          '<div class="summary-card exhausted"><h3>' + summary.exhausted + '</h3><p>Exhausted</p></div>' +
        '</div>'
      );
    }
    function renderWatcher(watcher) {
      const permitStatus = watcher.permitStatus || {
        status: 'unknown',
        message: 'No data'
      };
      const formatBalance = (b) => (typeof b === 'number' ? b.toFixed(2) : '0');
      const formatERG = (b) => (typeof b === 'number' ? b.toFixed(2) : '0');
      const cleanName = watcher.container ? watcher.container.replace(/-service-1$/, '') : (watcher.name || '');
      const avail = Number.isFinite(permitStatus.available) ? permitStatus.available : 0;
      const total = Number.isFinite(permitStatus.total) ? permitStatus.total : 0;
      let percent = 0;
      if (total > 0) {
        percent = Math.round((avail / total) * 100);
      } else if (typeof permitStatus.utilization === 'number') {
        const u = Math.max(0, Math.min(1, permitStatus.utilization));
        percent = Math.round((1 - u) * 100);
      }
      percent = Math.max(0, Math.min(100, percent));
      const permitsHTML =
        '<div class="status-row-2col">' +
          '<div class="status-col"><strong>Permits:</strong> ' + avail + '/' + total + '</div>' +
          '<div class="status-col right"><strong>Status:</strong> ' +
            '<span class="permit-' + permitStatus.status.replace(/\\s+/g, '-').toLowerCase() + '">' + (permitStatus.message || '') + '</span>' +
          '</div>' +
        '</div>' +
        '<div class="progress-bar">' +
          '<div class="progress-fill ' + getProgressClass(permitStatus.status) + '" style="width:' + percent + '%"></div>' +
        '</div>';
      return (
        '<div class="watcher-card">' +
          '<div class="watcher-header">' +
            '<div class="watcher-name">' + cleanName + '</div>' +
            '<div class="network-badge ' + getNetworkClass(watcher.network) + '">' + watcher.network + '</div>' +
          '</div>' +
          '<div class="status-row-2col">' +
            '<div class="status-col"><strong>Health:</strong> ' +
              '<span class="' +
                (watcher.healthStatus === 'Healthy'
                  ? 'health-green'
                  : watcher.healthStatus === 'Unstable'
                  ? 'health-orange'
                  : watcher.healthStatus === 'Broken'
                  ? 'health-red'
                  : watcher.healthStatus === 'Offline'
                  ? 'health-down'
                  : ''
                ) + '">' + (watcher.healthStatus || 'Unknown') + '</span>' +
            '</div>' +
            '<div class="status-col right"><strong>Port:</strong> ' + (watcher.ui_port ?? '') + '</div>' +
          '</div>' +
          permitsHTML +
          '<hr class="balances-separator">' +
          '<div class="balances-row">' +
            '<div><span class="status-label">ERG:</span>  <span class="status-value">' + formatERG(watcher.currentBalance) + '</span></div>' +
            '<div><span class="status-label">eRSN:</span> <span class="status-value">' + formatBalance(watcher.eRsnBalance) + '</span></div>' +
            '<div><span class="status-label">RSN:</span>  <span class="status-value">' + formatBalance(watcher.rsnBalance) + '</span></div>' +
          '</div>' +
          (watcher.error
            ? '<div class="permit-status permit-critical"><strong>Error:</strong> ' + watcher.error + '</div>'
            : ''
          ) +
        '</div>'
      );
    }

// Enhanced login functionality
document.addEventListener('DOMContentLoaded', function() {
  const passInput = document.getElementById('pass');
  const toggleBtn = document.getElementById('togglePassword');
  const eyeIcon = document.getElementById('eyeIcon');
  const rememberCheckbox = document.getElementById('rememberPassword');
  const submitBtn = document.getElementById('submitBtn');
  const form = document.querySelector('#login form');

  // Load saved password if remember is enabled
  if (localStorage.getItem('rememberPassword') === 'true') {
    const savedPass = localStorage.getItem('savedPassphrase');
    if (savedPass) {
      passInput.value = savedPass;
      rememberCheckbox.checked = true;
    }
  }

  // Toggle password visibility
  toggleBtn.addEventListener('click', function() {
    const isPassword = passInput.type === 'password';
    passInput.type = isPassword ? 'text' : 'password';
    // Update eye icon
    eyeIcon.innerHTML = isPassword 
      ? '<path d="M17.94 17.94A10.07 10.07 0 0 1 12 20c-7 0-11-8-11-8a18.45 18.45 0 0 1 5.06-5.94M9.9 4.24A9.12 9.12 0 0 1 12 4c7 0 11 8 11 8a18.5 18.5 0 0 1-2.16 3.19m-6.72-1.07a3 3 0 1 1-4.24-4.24"><line x1="1" y1="1" x2="23" y2="23"></line></path>'
      : '<path d="M12 4.5C7 4.5 2.73 7.61 1 12c1.73 4.39 6 7.5 11 7.5s9.27-3.11 11-7.5c-1.73-4.39-6-7.5-11-7.5zM12 17c-2.76 0-5-2.24-5-5s2.24-5 5-5 5 2.24 5 5-2.24 5-5 5zm0-8c-1.66 0-3 1.34-3 3s1.34 3 3 3 3-1.34 3-3-1.34-3-3-3z"/>';
    toggleBtn.title = isPassword ? 'Hide password' : 'Show password';
    passInput.focus();
  });

  // Enter key support
  passInput.addEventListener('keypress', function(e) {
    if (e.key === 'Enter') {
      e.preventDefault();
      decrypt();
    }
  });

  // Form submit
  form.addEventListener('submit', function(e) {
    e.preventDefault();
    decrypt();
  });

  // Auto-login if remembered
  if (localStorage.getItem('rememberPassword') === 'true' && localStorage.getItem('savedPassphrase')) {
    // Only auto-login if the dashboard is not already visible
    if (document.getElementById('content').style.display === 'none') {
      decrypt(localStorage.getItem('savedPassphrase'));
    }
  }
});

// Setup auto-refresh using passphrase in memory
function setupAutoRefresh() {
  // Only run one interval
  if (window.dashboardRefreshInterval) return;
  // Only start if password is saved (rememberPassword is checked)
  if (localStorage.getItem('rememberPassword') !== 'true') return;

  window.dashboardRefreshInterval = setInterval(function() {
    // If passphrase is in memory, and dashboard is visible
    if (window.currentPassphrase && document.getElementById('content').style.display !== 'none') {
      fetch('/api/blob/' + PUBLIC_ID)
        .then(res => res.json())
        .then(j => decryptData(j.data, window.currentPassphrase, window.currentSalt, window.currentIterations))
        .then(data => showData(data))
        .catch(err => {
          console.error('Auto-refresh decrypt error:', err);
          // Optionally, show a warning or revert to login if continuous failures
        });
    }
  }, 30000); // 30 seconds
}
  </script>
</body>
</html>
`;<|MERGE_RESOLUTION|>--- conflicted
+++ resolved
@@ -178,38 +178,6 @@
   document.getElementById('summary').innerHTML = renderSummary(summary);
   document.getElementById('watchers').innerHTML = watchersArray.map(renderWatcher).join('');
   // Update status display
-<<<<<<< HEAD
-// Update status display with dual timestamps
-if (data.lastUpdate) {
-  const systemTimestamp = new Date(data.lastUpdate);
-  const dataChangeTimestamp = data.lastDataChangeTime ? new Date(data.lastDataChangeTime) : systemTimestamp;
-  const now = new Date();
-  const systemAgeMinutes = Math.floor((now - systemTimestamp) / 60000);
-  const dataAgeMinutes = Math.floor((now - dataChangeTimestamp) / 60000);
-  
-  let statusEmoji, statusText;
-  
-  if (systemAgeMinutes <= 5) {
-    statusEmoji = '🟢';
-    statusText = 'Monitor Online (updated ' + systemAgeMinutes + 'm ago)';
-  } else if (systemAgeMinutes <= 10) {
-    statusEmoji = '🟡';
-    statusText = 'Monitor Slow (updated ' + systemAgeMinutes + 'm ago)';
-  } else {
-    statusEmoji = '🔴';
-    statusText = 'Monitor Unreachable (updated ' + systemAgeMinutes + 'm ago)';
-  }
-  
-  const dataAgeText = dataAgeMinutes >= 60 ? Math.floor(dataAgeMinutes/60) + 'h ago' : dataAgeMinutes + 'm ago';
-  const fullStatus = statusEmoji + ' ' + statusText + ' | Recent change in data: ' + dataAgeText;
-  
-const el = document.getElementById('lastUpdatedTop');
-el.textContent = fullStatus;
-el.style.fontSize = '96%';
-document.getElementById('pageTitle').style.fontSize = '200%';
-}
-
-=======
   if (data.lastUpdate) {
     const dataTimestamp = new Date(data.lastUpdate);
     const now = new Date();
@@ -230,7 +198,6 @@
 
     document.getElementById('lastUpdatedTop').textContent = statusEmoji + ' ' + statusText;
   }
->>>>>>> dc9356a2
 }
 
     // --- Summary helpers and normalizers ---
